# What is forma-clj? #

<<<<<<< HEAD
The forma-clj project is a [FORMA](http://www.cgdev.org/section/initiatives/_active/forestmonitoringforactionforma) implementation written in the open-source [Clojure](http://clojure.org) programming language. 

At the heart of this implementation is [Cascalog](https://github.com/nathanmarz/cascalog), a fully-featured data processing and querying library for Clojure. It lets us process FORMA data in a reliable, scalable, and distributed way using [MapReduce](http://en.wikipedia.org/wiki/MapReduce) badassery courtesy of [Hadoop](http://hadoop.apache.org). And without the hassle!

Head to the [Project Wiki](https://github.com/sritchie/forma-clj/wiki) for more details.

# Background #

FORMA stands for Forest Monitoring for Action (FORMA) and it uses freely available satellite data to generate rapidly updated online maps of tropical forest clearing, providing useful information for local and national forest conservation programs, as well as international efforts to curb greenhouse gas emissions by paying to keep forests intact.

FORMA was originally a project of the Center for Global Development, an economics think tank in Washington, DC. It is now part of World Resources Institute's Global Forest Watch. WRI is an environmental think tank based in Washington, DC.

# Let's get started #

To get started, you'll need to install a few tools, but it's painless.

* forma-clj (this project)
* Leiningen (Build tool for clojure, located [on github](https://github.com/technomancy/leiningen))
* GDAL (translator and processing library for working with geospatial data formats)
* Plugins

## forma-clj

Fire up your command line and:


```bash
    git clone https://github.com/sritchie/forma-clj.git
    cd forma-clj
```

## Leiningen

Next install Leiningen, the build tool for Clojure. These instructions are copied from the Leiningen README:

* [Download this script](https://raw.github.com/technomancy/leiningen/stable/bin/lein) which is named `lein`
* Place it on your path so that you can execute it. (I like to use `~/bin`)
* Set it to be executable. (`chmod 755 ~/bin/lein`)

## GDAL

OK, so `forma-clj` requires GDAL 1.8.0's native java bindings. GDAL (pronounced "guhdal") is a translator and processing library for working with geospatial data formats. The native bindings can be a bit of a pain to acquire, but they must be built for the system you plan on using. 

If you're using Linux though, we made it easy! 

1. [Download](https://github.com/downloads/sritchie/forma-clj/linuxnative.tar.gz) the native bindings
2. Decompress them into a directory like `/opt/linuxnative`
3. `export LD_LIBRARY_PATH=/opt/linuxnative`

## Plugins

Finally, install the plugins using the `lein` command. This part's easy!

```bash
lein plugin install swank-clojure "1.4.0-SNAPSHOT"
lein plugin install lein-marginalia "0.6.1"
lein plugin install lein-midje "1.0.7"
```

And then, just run `lein deps` to download the dependencies, and run `lein deps` a second time to install them.

And you are DONE. As a sanity check, try compiling via `lein compile`.


# Deploying

See the [forma-deploy](https://github.com/sritchie/forma-deploy) project.

# Issues and Tasks

For project task management, use the [Pivotal Tracker](https://www.pivotaltracker.com/projects/185565).

# Other

;; TODO: Run the hansen and vcf special dataset stuff, for diff
;; between big-set and little-set.
;;
;; TODO: Run the ecoid special dataset stuff.
;;
;; TODO: Re-run all timeseries -- might have to jack up the open file
;; limit.
;;
;; TODO: Re-run forma for more countries!

;; :BGD :LAO :IDN :IND :MMR :MYS :PHL :THA :VNM :BOL :CHN :CIV

;; hadoop jar /home/danhammer/forma.jar
;; forma.hadoop.jobs.preprocess.PreprocessAscii "border"
;; /user/hadoop/border.txt s3n://pailbucket/rawstore/ "[11 10]" "[12
;; 11]" "[11 11]" "[30 7]" "[27 5]" "[28 6]" "[29 7]" "[27 6]" "[28
;; 7]" "[26 6]" "[27 7]" "[24 5]" "[25 6]" "[26 7]" "[24 6]" "[25 7]"
;; "[24 7]" "[25 8]" "[17 8]" "[11 9]" "[12 10]"


# EMR Integration #

Added integration for booting spot emr clusters, based on our usual configurations. I think these will work with gdal as well. This is nice, as it'll give us cluster compute support, and bump the number of machines we can use way up.

# Line Counting

```bash
# This needs Homebrew: http://mxcl.github.com/homebrew/
brew install cloc

# Source Lines of Code:
cloc src/ --force-lang="lisp",clj

# Test Lines of Code
cloc test/ --force-lang="lisp",clj
```
=======
FORMA's making it happen in 2011. Clojure, Cascalog, Hadoop... What the hell? Head to the [develop branch](https://github.com/reddmetrics/forma-clj/tree/develop) or the [Project Wiki](https://github.com/sritchie/forma-clj/wiki) for more details.

FORMA was originally a project of the Center for Global Development, an economics think tank in Washington, DC. It is now part of World Resources Institute's Global Forest Watch. WRI is an environmental think tank based in Washington, DC.
>>>>>>> df3555d1
<|MERGE_RESOLUTION|>--- conflicted
+++ resolved
@@ -1,6 +1,5 @@
 # What is forma-clj? #
 
-<<<<<<< HEAD
 The forma-clj project is a [FORMA](http://www.cgdev.org/section/initiatives/_active/forestmonitoringforactionforma) implementation written in the open-source [Clojure](http://clojure.org) programming language. 
 
 At the heart of this implementation is [Cascalog](https://github.com/nathanmarz/cascalog), a fully-featured data processing and querying library for Clojure. It lets us process FORMA data in a reliable, scalable, and distributed way using [MapReduce](http://en.wikipedia.org/wiki/MapReduce) badassery courtesy of [Hadoop](http://hadoop.apache.org). And without the hassle!
@@ -111,8 +110,7 @@
 # Test Lines of Code
 cloc test/ --force-lang="lisp",clj
 ```
-=======
+
 FORMA's making it happen in 2011. Clojure, Cascalog, Hadoop... What the hell? Head to the [develop branch](https://github.com/reddmetrics/forma-clj/tree/develop) or the [Project Wiki](https://github.com/sritchie/forma-clj/wiki) for more details.
 
-FORMA was originally a project of the Center for Global Development, an economics think tank in Washington, DC. It is now part of World Resources Institute's Global Forest Watch. WRI is an environmental think tank based in Washington, DC.
->>>>>>> df3555d1
+FORMA was originally a project of the Center for Global Development, an economics think tank in Washington, DC. It is now part of World Resources Institute's Global Forest Watch. WRI is an environmental think tank based in Washington, DC.
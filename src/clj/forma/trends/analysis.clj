(ns forma.trends.analysis
  (:use [forma.matrix.utils]
        [midje.cascalog]
        [cascalog.api]
        [clojure.math.numeric-tower :only (sqrt floor abs expt)]
<<<<<<< HEAD
        [forma.trends.filter]
        [clojure.tools.logging :only (error)])
=======
        [forma.trends.filter])
  (:import [org.jblas FloatMatrix MatrixFunctions Solve DoubleMatrix])
>>>>>>> a3861c45
  (:require [forma.utils :as utils]
            [incanter.core :as i]
            [incanter.stats :as s]
            [forma.schema :as schema]))

(defn element-sum
  "returns a vector of sums of each respective element in a vector of vectors,
  i.e., a vector with the first element being the sum of the first
  elements in each sub-vector."
  [coll]
  (apply (partial map +) coll))

(defn ols-trend
  "returns the OLS trend coefficient from the input vector; an
  intercept is implicitly assumed"
  [v]
  (let [time-step (utils/idx v)]
    (second (:coefs (s/simple-regression v time-step)))))

(defn long-stats
  "returns a list with both the value and t-statistic for the OLS
  trend coefficient for a time series, conditioning on a variable
  number of cofactors"
  [ts & cofactors]
  (let [time-step (utils/idx ts)
        X (if (empty? cofactors)
            (i/matrix time-step)
            (apply i/bind-columns time-step cofactors))]
    (try (map second (map (s/linear-model ts X) [:coefs :t-tests]))
         (catch Throwable e
           (error (str "TIMESERIES ISSUES: " ts ", " cofactors) e)))))

<<<<<<< HEAD
(defn linear-residuals [y X]
  (:residuals (s/linear-model y X)))
=======
;; (defn linear-residuals [y X] (:residuals (s/linear-model y X)))
>>>>>>> a3861c45

;; (defn expt-residuals
;;   "returns a list of residuals from the linear regression of `y` on
;;   `X`, raised to `power`"
;;   [power residuals]
;;   (map #(expt % power) residuals))

;; (def X (i/matrix (utils/idx ndvi)))
;; (def y (i/matrix ndvi))
;; (last (expt-residuals y X 2)) => 2640292.6561598806
;; (time (dotimes [_ 100] (dorun (expt-residuals y X 2))))
;; => "Elapsed time: 383.317 msecs"
;; after: (time (dotimes [_ 100] (dorun (expt-residuals y X 2))))
;; "Elapsed time: 320.351 msecs"

;; (defn first-order-conditions
;;   "returns a matrix with residual weighted cofactors (incl. constant
;;   vector) and deviations from mean; corresponds to first-order
;;   conditions $f_t$ in the following reference: Hansen, B. (1992)
;;   Testing for Parameter Instability in Linear Models, Journal for
;;   Policy Modeling, 14(4), pp. 517-533"
;;   [coll]
;;   {:pre [(i/matrix? coll)]}
;;   (let [n (count coll)
;;         X (i/matrix (range n))
;;         resid (linear-residuals coll X)
;;         sq-resid (expt-residuals 2 resid)
;;         mu (utils/average sq-resid)]
;;     (i/bind-rows (map * resid X)
;;                     (map * resid (repeat n 1))
;;                     (map #(- % mu) sq-resid))))



;; (defn foc-mat [coll]
;;   (let [foc (first-order-conditions coll)]
;;     ))

;; (count (last (first-order-conditions ndvi))) => 271
;; (count (first (first-order-conditions ndvi))) => 271
;; (first (last (first-order-conditions ndvi))) => -1352787.304306197
;; (time (dotimes [_ 100] (dorun (first-order-conditions y))))
;; => "Elapsed time: 639.449 msecs"
;; after: (time (dotimes [_ 100] (dorun (first-order-conditions
;; (i/matrix y)))))
;; => "Elapsed time: 248.278 msecs"


;; (defn outer-product2 [coll] (flatten (map #(utils/scale % coll) coll)))

;; (defn hansen-mats
;;   "returns the matrices of element-wise sums of (1) the first-order
;;   conditions, and (2) the cumulative first-order conditions.  This is
;;   only an intermediate step in the calculation of the Hansen (1992)
;;   test for parameter instability in linear models."
;;   [coll]
;;   (let [foc (first-order-conditions coll)
;;         foccum (map i/cumulative-sum foc)]
;;     (vec [
;;           (element-sum (map outer-product (transpose foc)))
;;           (element-sum (map outer-product (transpose foccum)))])))


;; (defn hansen-stat
;;   "returns the Hansen (1992) test statistic; number of first-order
;;   conditions `num-foc` accounts for the demeaned residuals, intercept,
;;   and time-step introduced by `first-order-conditions`"
;;   [coll]
;;   (let [hmat      (hansen-mats coll)
;;         foc       (first hmat) 
;;         cumul-foc (second hmat)]
;;     (print (count cumul-foc))))

    ;; (i/trace
    ;;  (i/mmult
    ;;   (i/solve (i/mult foc (count coll)))
    ;;   cumul-foc))

;; (last (last (hansen-mats (i/matrix y))))
;; 4.0864006033466618E17


;; (hansen-stat (i/matrix ndvi))
;; 0.9113170920764445


;; (defn hansen-stat
;;   "returns the Hansen (1992) test statistic; number of first-order
;;   conditions `num-foc`accounts for the demeaned residuals, intercept,
;;   and time-step introduced by `first-order-conditions`"
;;   [y & x]
;;   (let [num-foc (+ (count x) 3) 
;;         [foc cumul-foc] (apply hansen-mats y x)]
;;     (i/trace
;;      (i/mmult
;;       (i/solve (i/matrix (map #(* (count y) %) foc) num-foc))
;;       (i/matrix cumul-foc num-foc)))))

(defn hansen-stat
  "returns the Hansen (1992) test statistic; number of first-order
  conditions `num-foc`accounts for the demeaned residuals, intercept,
  and time-step introduced by `first-order-conditions`"
  [y]
  1)

(defn lengthening-ts
  "create a sequence of sequences, where each incremental sequence is
  one element longer than the last, pinned to the same starting
  element."
  [start-index end-index base-seq]
  (let [base-vec (vec base-seq)]
    (for [x (range start-index (inc end-index))]
      (subvec base-vec 0 x))))

(defn clean-trend
  "filter out bad values and remove seasonal component for a spectral
  time series (with frequency `freq`) using information in an
  associated reliability time series"
  [freq spectral-ts reli-ts]
  spectral-ts)

(defn clean-tele-trends
  "clean trends (i.e., filter out bad values and remove seasonal
  component) for each intervening time period between `start-idx` and
  `end-idx`.

  TODO: THIS is the most time-intensive function of all the trend
  analysis."
  [freq start-idx end-idx spectral-ts reli-ts]
  (map (partial clean-trend freq)
       (lengthening-ts start-idx end-idx spectral-ts)
       (lengthening-ts start-idx end-idx reli-ts)))

(defn telescoping-long-trend
  "returns a three-tuple with the trend coefficient, trend t-stat, and
  the hansen statistic for each period between `start-idx` (inclusive)
  and `end-idx` (inclusive)."
  [freq start-idx end-idx spectral-ts reli-ts cofactor-ts]
  (let [params [freq start-idx end-idx spectral-ts reli-ts]
        clean-ts (apply clean-tele-trends params)
        cofactor-tele (lengthening-ts start-idx end-idx cofactor-ts)]
    (map flatten
         (transpose [(map hansen-stat clean-ts)
                     (map long-stats clean-ts cofactor-tele)]))))

(defn trend-mat
  "returns a (`len` x 2) matrix, with first column of ones; and second
  column of 1 through `len`"
  [len]
  (i/bind-columns
   (repeat len 1)
   (map inc (range len))))

(defn hat-mat
  "returns hat matrix for a trend cofactor matrix of length
  `block-len`, used to calculate the coefficient vector for ordinary
  least squares"
  [block-len]
  (let [X (trend-mat block-len)]
    (i/mmult (i/solve (i/mmult (i/trans X) X))
             (i/trans X))))

(defn grab-trend
  "returns the trend from an ordinary least squares regression of a
  spectral time series on an intercept and a trend variable"
  [proj-mat sub-coll]
  (second (i/mmult proj-mat sub-coll)))

(defn moving-subvec
  "returns a vector of incanter sub-matrices, offset by 1 and of
  length `window`; works like partition for non-incanter data
  structures."
  [window coll]
  (loop [idx 0
         res []]
    (if (> idx (- (count coll) window))
      res
      (recur
       (inc idx)
       (conj res
             (i/sel coll :rows (range idx (+ window idx))))))))

(defn windowed-trend
  "returns a vector of short-term trend coefficients of block length
  `block-len`"
  [block-len freq spectral-ts reli-ts]
  (map (partial grab-trend (hat-mat block-len))
       (moving-subvec block-len
                      (i/matrix (clean-trend freq spectral-ts reli-ts)))))

(defn telescoping-short-trend
  "returns a vector of the short-term trend coefficients over time
  series blocks of length `long-block`, smoothed by moving average
  window of length `short-block`. The coefficients are calculated
  along the entire time-series, but only apply to periods at and after
  the end of the training period."
  [long-block short-block freq training-end end-idx spectral-ts reli-ts]
  (let [leading-buffer (+ 2 (- training-end (+ long-block short-block)))
        results-len (- (inc end-idx) training-end)]
    (->> (windowed-trend long-block freq spectral-ts reli-ts)
         (utils/moving-average short-block)
         (reductions min)
         (drop (dec leading-buffer))
         (take results-len))))<|MERGE_RESOLUTION|>--- conflicted
+++ resolved
@@ -3,13 +3,8 @@
         [midje.cascalog]
         [cascalog.api]
         [clojure.math.numeric-tower :only (sqrt floor abs expt)]
-<<<<<<< HEAD
         [forma.trends.filter]
         [clojure.tools.logging :only (error)])
-=======
-        [forma.trends.filter])
-  (:import [org.jblas FloatMatrix MatrixFunctions Solve DoubleMatrix])
->>>>>>> a3861c45
   (:require [forma.utils :as utils]
             [incanter.core :as i]
             [incanter.stats :as s]
@@ -42,13 +37,9 @@
          (catch Throwable e
            (error (str "TIMESERIES ISSUES: " ts ", " cofactors) e)))))
 
-<<<<<<< HEAD
-(defn linear-residuals [y X]
-  (:residuals (s/linear-model y X)))
-=======
+
 ;; (defn linear-residuals [y X] (:residuals (s/linear-model y X)))
->>>>>>> a3861c45
-
+;;
 ;; (defn expt-residuals
 ;;   "returns a list of residuals from the linear regression of `y` on
 ;;   `X`, raised to `power`"

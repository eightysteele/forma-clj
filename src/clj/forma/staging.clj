--- conflicted
+++ resolved
@@ -6,8 +6,6 @@
   (:require [incanter.core :as i]
             [incanter.charts :as c]
             [clj-time.core :as time]))
-
-
 
 (defn devel-namespaces []
   (use '(incanter core charts)))
@@ -25,13 +23,10 @@
   (let [bad-count (first (positions pred quality-coll))]
     (drop bad-count value-coll)))
 
-
 ;; WHIZBANG
 ;; need to get an associated time-series for rain. the function will
 ;; therefore change.
 
-<<<<<<< HEAD
-=======
 (defn with-rain-cofactor
   "construct a time-series with a "
   [x]
@@ -53,5 +48,4 @@
   "extract both the OLS trend coefficient and the t-stat associated
    with the trend characteristic"
   [ts V]
-  ((juxt ols-coeff whiz-ols)) ts V)
->>>>>>> fbf908fc
+  ((juxt ols-coeff whiz-ols)) ts V)
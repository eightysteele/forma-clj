(ns forma.hadoop.jobs.forma
  (:use cascalog.api)
  (:require [cascalog.ops :as c]
            [forma.matrix.walk :as w]
            [forma.reproject :as r]
            [forma.date-time :as date]
            [forma.schema :as schema]
            [forma.hadoop.predicate :as p]
            [forma.trends.analysis :as a]
<<<<<<< HEAD
            [forma.ops.classify :as log]))
=======
            [forma.trends.filter :as f]
            [forma.classify.logistic :as log]))
>>>>>>> 30ff0ad9

;; TODO: Convert these two to Cascalog queries.


(defn short-trend-shell
  "a wrapper to collect the short-term trends into a form that can be
  manipulated from within cascalog."
  [{:keys [est-start est-end t-res long-block window]} ts-start spectral reli]
  (let [freq        (date/res->period-count t-res)
        new-start   (date/datetime->period t-res est-start)
        [start end] (date/relative-period t-res ts-start [est-start est-end])]
    [new-start
     (a/telescoping-short-trend long-block window freq start end spectral reli)]))

;; We're mapping across two sequences at the end, there; the
;; long-series and the t-stat-series.

(defn long-trend-shell
  "a wrapper that takes a map of options and attributes of the input
  time-series (and cofactors) to extract the long-term trends and
  t-statistics from the time-series."
  [{:keys [est-start est-end t-res long-block window]}
   ts-start ts-series reli-series rain-series]
  (let [freq        (date/res->period-count t-res)
        new-start   (date/datetime->period t-res est-start)
        [start end] (date/relative-period t-res ts-start [est-start est-end])]
    (cons new-start
          (apply map vector
                 (a/telescoping-long-trend freq start end
                                           ts-series
                                           reli-series
                                           rain-series)))))

(def get-loc
  (<- [?chunk :> ?s-res ?mod-h ?mod-v ?sample ?line ?val]
      (map ?chunk [:location :value] :> ?loc ?val)
      (schema/unpack-pixel-location ?loc :> ?s-res ?mod-h ?mod-v ?sample ?line)))

(defn fire-tap
  "Accepts an est-map and a query source of fire timeseries. Note that
  this won't work, pulling directly from the pail!"
  [est-map fire-src]
  (<- [?s-res ?mod-h ?mod-v ?sample ?line ?fire-series]
      (fire-src ?chunk)
      (get-loc ?chunk :> ?s-res ?mod-h ?mod-v ?sample ?line ?f-series)
      (schema/adjust-fires est-map ?f-series :> ?fire-series)))

(defn filter-query [vcf-src vcf-limit chunk-src]
  (<- [?s-res ?mod-h ?mod-v ?sample ?line ?start ?ts]
      (chunk-src _ ?ts-chunk)
      (vcf-src _ ?vcf-chunk)
      (get-loc ?ts-chunk :> ?s-res ?mod-h ?mod-v ?sample ?line ?series)
      (:distinct false)
      (map ?series [:start-idx :series] :> ?start ?ts)
      (p/blossom-chunk ?vcf-chunk :> ?s-res ?mod-h ?mod-v ?sample ?line ?vcf)
      (>= ?vcf vcf-limit)))

(defn dynamic-filter
  "Returns a new generator of ndvi and rain timeseries obtained by
  filtering out all pixels with VCF less than the supplied
  `vcf-limit`."
  [ndvi-src reli-src rain-src]
  (<- [?s-res ?mod-h ?mod-v ?sample ?line ?start-idx ?ndvi-ts ?precl-ts ?reli-ts]
      (ndvi-src ?s-res ?mod-h ?mod-v ?sample ?line ?n-start ?ndvi)
      (reli-src ?s-res ?mod-h ?mod-v ?sample ?line ?r-start ?reli)
      (rain-src ?s-res ?mod-h ?mod-v ?sample ?line ?p-start ?precl)
      (schema/adjust ?p-start ?precl ?n-start ?ndvi ?r-start ?reli
                     :> ?start-idx ?precl-ts ?ndvi-ts ?reli-ts)
      (:distinct false)))

(defmapcatop tele-clean
  "Return clean timeseries with telescoping window, nil if no (or not enough) good training data"
  [{:keys [est-start est-end t-res]}
   good-set bad-set start-period val-ts reli-ts]
  (let [reli-thresh 0.1
        freq (date/res->period-count t-res)
        [start-idx end-idx] (date/relative-period t-res start-period
                                                  [est-start est-end])
        training-reli (take start-idx reli-ts)
        training-reli-set (set training-reli)
        clean-fn (comp vector (partial f/make-clean freq good-set bad-set))]
    (cond (f/reliable?
           good-set reli-thresh training-reli) (map clean-fn
                                                (f/tele-ts start-idx end-idx val-ts)
                                                (f/tele-ts start-idx end-idx reli-ts))
          :else [[nil]])))

(defn dynamic-clean
  "Accepts an est-map, and sources for ndvi and rain timeseries and
  vcf values split up by pixel.

  We break this apart from dynamic-filter to force the filtering to
  occur before the analysis. Note that all variable names within this
  query are TIMESERIES, not individual values."
  [est-map dynamic-src]
  (let [good-set #{0 1}
        bad-set #{2 3 255}]
    (<- [?s-res ?mod-h ?mod-v ?sample ?line ?start ?clean-ndvi]
        (dynamic-src ?s-res ?mod-h ?mod-v ?sample ?line ?start ?ndvi _ ?reli)
        (tele-clean est-map good-set bad-set ?start ?ndvi ?reli :> ?clean-ndvi)
        (:distinct false))))

(defn dynamic-cleaned-tap
  "Accepts an est-map, and sources for ndvi and rain timeseries and
  vcf values split up by pixel.

  We break this apart from dynamic-filter to force the filtering to
  occur before the analysis. Note that all variable names within this
  query are TIMESERIES, not individual values."
  [est-map clean-src]
  (<- [?s-res ?mod-h ?mod-v ?sample ?line ?new-start ?short ?break ?long ?t-stat]
      (clean-src ?s-res ?mod-h ?mod-v ?sample ?line ?start ?clean-ndvi ?precl)
      (short-trend-shell est-map ?start ?clean-ndvi ?precl :> ?new-start ?short)
      (long-trend-shell est-map ?start ?clean-ndvi ?precl :> _ ?break ?long ?t-stat)
      (:distinct false)))

(defn forma-tap
  "Accepts an est-map and sources for ndvi, rain, and fire timeseries,
  plus a source of static vcf pixels.

  Note that all values internally discuss timeseries."
  [dynamic-src fire-src]
  (<- [?s-res ?period ?mh ?mv ?s ?l ?forma-val]
      (fire-src ?s-res ?mh ?mv ?s ?l !!fire)
      (dynamic-src ?s-res ?mh ?mv ?s ?l ?start ?short ?break ?long ?t-stat)
      (schema/forma-seq !!fire ?short ?break ?long ?t-stat :> ?forma-seq)
      (p/index ?forma-seq :zero-index ?start :> ?period ?forma-val)
      (:distinct false)))

(defmapcatop [process-neighbors [num-neighbors]]
  "Processes all neighbors... Returns the index within the chunk, the
value, and the aggregate of the neighbors."

  [window]
  (for [[idx [val neighbors]] (->> (w/neighbor-scan num-neighbors window)
                                   (map-indexed vector))
        :when val]
    [idx val (->> neighbors
                  (apply concat)
                  (filter identity)
                  (schema/combine-neighbors))]))

(defn forma-query
  "final query that walks the neighbors and spits out the values."
  [est-map forma-val-src]
  (let [{:keys [neighbors window-dims]} est-map
        [rows cols] window-dims
        src (p/sparse-windower forma-val-src
                               ["?sample" "?line"]
                               window-dims
                               "?forma-val"
                               nil)]
    (<- [?s-res ?period ?mod-h ?mod-v ?sample ?line ?val ?neighbor-val]
        (src ?s-res ?period ?mod-h ?mod-v ?win-col ?win-row ?window)
        (process-neighbors [neighbors] ?window :> ?win-idx ?val ?neighbor-val)
        (r/tile-position cols rows ?win-col ?win-row ?win-idx :> ?sample ?line)
        (:distinct false))))

(defn beta-generator
  "query to return the beta vector associated with each ecoregion"
  [{:keys [t-res est-start ridge-const convergence-thresh max-iterations]}
   dynamic-src static-src]
  (let [first-idx (date/datetime->period t-res est-start)]
    (<- [?s-res ?eco ?beta]
        (dynamic-src ?s-res ?pd ?mod-h ?mod-v ?s ?l ?val ?neighbor-val)
        (static-src ?s-res ?mod-h ?mod-v ?s ?l _ _ ?eco ?hansen)
        (= ?pd first-idx)
        (log/logistic-beta-wrap [ridge-const convergence-thresh max-iterations]
                                ?hansen ?val ?neighbor-val :> ?beta)
        (:distinct false))))

(defmapop [apply-betas [betas]]
  [eco val neighbor-val]
  (let [beta ((log/mk-key eco) betas)]
    (log/logistic-prob-wrap beta val neighbor-val)))

(defn forma-estimate
  "query to end all queries: estimate the probabilities for each
  period after the training period."
  [beta-src dynamic-src static-src trap-tap period]
  (let [betas (log/beta-dict beta-src)]
    (<- [?s-res ?mod-h ?mod-v ?s ?l ?prob-series]
        (dynamic-src ?s-res ?pd ?mod-h ?mod-v ?s ?l ?val ?neighbor-val)
        (static-src ?s-res ?mod-h ?mod-v ?s ?l _ _ ?eco _)
        (apply-betas [betas] ?eco ?val ?neighbor-val :> ?prob)
        (log/mk-timeseries ?pd ?prob :> ?prob-series)
        (:distinct false)
        ;;(= ?pd period)
        (:distinct false)
        (:trap trap-tap))))

(comment
  (let [m {:est-start "2005-12-31"
           :est-end "2010-01-17"
           :s-res "500"
           :t-res "16"
           :neighbors 1
           :window-dims [600 600]
           :vcf-limit 25
           :long-block 30
           :window 10
           :ridge-const 1e-8
           :convergence-thresh 1e-10
           :max-iterations 500}
        ndvi-src [[1 (schema/chunk-value
                      "ndvi" "32" nil
                      (schema/pixel-location "500" 8 6 0 0)
                      (schema/timeseries-value 693 (concat ndvi ndvi)))]]
        reli-src [[1 (schema/chunk-value
                      "reli" "32" nil
                      (schema/pixel-location "500" 8 6 0 0)
                      (schema/timeseries-value 693 (concat reli reli)))]]
        rain-src [[2 (schema/chunk-value
                      "precl" "32" nil
                      (schema/pixel-location "500" 8 6 0 0)
                      (schema/timeseries-value 693 (concat rain-raw rain-raw)))]]
        vcf-src  [[3 (schema/chunk-value
                      "vcf" "00" nil
                      (schema/chunk-location "500" 8 6 0 24000)
                      (into [] (repeat 156 30)))]]
        fire-src [[(schema/chunk-value
                    "precl" "32" nil
                    (schema/pixel-location "500" 8 6 0 0)
                    (schema/timeseries-value
                     693 (repeat 312 (schema/fire-value
                                      1 1 1 1))))]]]
    (??- (forma-tap m ndvi-src reli-src rain-src vcf-src fire-src))))<|MERGE_RESOLUTION|>--- conflicted
+++ resolved
@@ -7,12 +7,8 @@
             [forma.schema :as schema]
             [forma.hadoop.predicate :as p]
             [forma.trends.analysis :as a]
-<<<<<<< HEAD
             [forma.ops.classify :as log]))
-=======
-            [forma.trends.filter :as f]
-            [forma.classify.logistic :as log]))
->>>>>>> 30ff0ad9
+            [forma.trends.filter :as f]))
 
 ;; TODO: Convert these two to Cascalog queries.
 

(ns forma.hadoop.jobs.forma
  (:use cascalog.api)
  (:require [cascalog.ops :as c]
            [forma.matrix.walk :as w]
            [forma.reproject :as r]
            [forma.date-time :as date]
            [forma.schema :as schema]
            [forma.hadoop.predicate :as p]
            [forma.trends.analysis :as a]
            [forma.classify.logistic :as log]))

;; TODO: Convert these two to Cascalog queries.

(defn short-trend-shell
  "a wrapper to collect the short-term trends into a form that can be
  manipulated from within cascalog."
  [{:keys [est-start est-end t-res long-block window]} ts-start spectral reli]
  (let [freq        (date/res->period-count t-res)
        new-start   (date/datetime->period t-res est-start)
        [start end] (date/relative-period t-res ts-start [est-start est-end])]
    [new-start
     (a/telescoping-short-trend long-block window freq start end spectral reli)]))

;; We're mapping across two sequences at the end, there; the
;; long-series and the t-stat-series.

(defn long-trend-shell
  "a wrapper that takes a map of options and attributes of the input
  time-series (and cofactors) to extract the long-term trends and
  t-statistics from the time-series."
  [{:keys [est-start est-end t-res long-block window]}
   ts-start ts-series reli-series rain-series]
  (let [freq        (date/res->period-count t-res)
        new-start   (date/datetime->period t-res est-start)
        [start end] (date/relative-period t-res ts-start [est-start est-end])]
    (cons new-start
          (apply map vector
                 (a/telescoping-long-trend freq start end
                                           ts-series
                                           reli-series
                                           rain-series)))))

(def get-loc
  (<- [?chunk :> ?s-res ?mod-h ?mod-v ?sample ?line ?val]
      (map ?chunk [:location :value] :> ?loc ?val)
      (schema/unpack-pixel-location ?loc :> ?s-res ?mod-h ?mod-v ?sample ?line)))

(defn fire-tap
  "Accepts an est-map and a query source of fire timeseries. Note that
  this won't work, pulling directly from the pail!"
  [est-map fire-src]
  (<- [?s-res ?mod-h ?mod-v ?sample ?line ?fire-series]
      (fire-src ?chunk)
      (get-loc ?chunk :> ?s-res ?mod-h ?mod-v ?sample ?line ?f-series)
      (schema/adjust-fires est-map ?f-series :> ?fire-series)))

(defn filter-query [vcf-src vcf-limit chunk-src]
  (<- [?s-res ?mod-h ?mod-v ?sample ?line ?start ?ts]
      (chunk-src _ ?ts-chunk)
      (vcf-src _ ?vcf-chunk)
      (get-loc ?ts-chunk :> ?s-res ?mod-h ?mod-v ?sample ?line ?series)
      (:distinct false)
      (map ?series [:start-idx :series] :> ?start ?ts)
      (p/blossom-chunk ?vcf-chunk :> ?s-res ?mod-h ?mod-v ?sample ?line ?vcf)
      (>= ?vcf vcf-limit)))

(defn dynamic-filter
  "Returns a new generator of ndvi and rain timeseries obtained by
  filtering out all pixels with VCF less than the supplied
  `vcf-limit`."
  [ndvi-src reli-src rain-src]
  (<- [?s-res ?mod-h ?mod-v ?sample ?line ?start-idx ?ndvi-ts ?precl-ts ?reli-ts]
      (ndvi-src ?s-res ?mod-h ?mod-v ?sample ?line ?n-start ?ndvi)
      (reli-src ?s-res ?mod-h ?mod-v ?sample ?line ?r-start ?reli)
      (rain-src ?s-res ?mod-h ?mod-v ?sample ?line ?p-start ?precl)
      (schema/adjust ?p-start ?precl ?n-start ?ndvi ?r-start ?reli
                     :> ?start-idx ?precl-ts ?ndvi-ts ?reli-ts)
      (:distinct false)))

(defn dynamic-tap
  "Accepts an est-map, and sources for ndvi and rain timeseries and
  vcf values split up by pixel.

  We break this apart from dynamic-filter to force the filtering to
  occur before the analysis. Note that all variable names within this
  query are TIMESERIES, not individual values."
  [est-map dynamic-src]
  (<- [?s-res ?mod-h ?mod-v ?sample ?line ?new-start ?short ?break ?long ?t-stat]
      (dynamic-src ?s-res ?mod-h ?mod-v ?sample ?line ?start ?ndvi ?precl ?reli)
      (short-trend-shell est-map ?start ?ndvi ?reli :> ?new-start ?short)
      (long-trend-shell est-map ?start ?ndvi ?reli ?precl :> _ ?break ?long ?t-stat)
      (:distinct false)))

(defn forma-tap
  "Accepts an est-map and sources for ndvi, rain, and fire timeseries,
  plus a source of static vcf pixels.

  Note that all values internally discuss timeseries."
  [dynamic-src fire-src]
  (<- [?s-res ?period ?mh ?mv ?s ?l ?forma-val]
      (fire-src ?s-res ?mh ?mv ?s ?l !!fire)
      (dynamic-src ?s-res ?mh ?mv ?s ?l ?start ?short ?break ?long ?t-stat)
      (schema/forma-seq !!fire ?short ?break ?long ?t-stat :> ?forma-seq)
      (p/index ?forma-seq :zero-index ?start :> ?period ?forma-val)
      (:distinct false)))

(defmapcatop [process-neighbors [num-neighbors]]
  "Processes all neighbors... Returns the index within the chunk, the
value, and the aggregate of the neighbors."

  [window]
  (for [[idx [val neighbors]] (->> (w/neighbor-scan num-neighbors window)
                                   (map-indexed vector))
        :when val]
    [idx val (->> neighbors
                  (apply concat)
                  (filter identity)
                  (schema/combine-neighbors))]))

(defn forma-query
  "final query that walks the neighbors and spits out the values."
  [est-map forma-val-src]
  (let [{:keys [neighbors window-dims]} est-map
        [rows cols] window-dims
        src (p/sparse-windower forma-val-src
                               ["?sample" "?line"]
                               window-dims
                               "?forma-val"
                               nil)]
    (<- [?s-res ?period ?mod-h ?mod-v ?sample ?line ?val ?neighbor-val]
        (src ?s-res ?period ?mod-h ?mod-v ?win-col ?win-row ?window)
        (process-neighbors [neighbors] ?window :> ?win-idx ?val ?neighbor-val)
        (r/tile-position cols rows ?win-col ?win-row ?win-idx :> ?sample ?line)
        (:distinct false))))

(defn beta-generator
  "query to return the beta vector associated with each ecoregion"
  [{:keys [t-res est-start ridge-const convergence-thresh max-iterations]}
   dynamic-src static-src]
  (let [first-idx (date/datetime->period t-res est-start)]
    (<- [?s-res ?beta]
        (dynamic-src ?s-res ?pd ?mod-h ?mod-v ?s ?l ?val ?neighbor-val)
        (static-src ?s-res ?mod-h ?mod-v ?s ?l _ _ ?eco ?hansen)
        (= ?pd first-idx)
        (log/logistic-beta-wrap [ridge-const convergence-thresh max-iterations]
                                ?hansen ?val ?neighbor-val :> ?beta)
        (:distinct false))))

(defn apply-betas
<<<<<<< HEAD
  [eco val neighbor-val]
  (let [beta (log/beta-dict (keyword (str eco)))]
=======
  [eco-beta-src full-beta-src eco val neighbor-val]
  (let [beta-map (log/beta-dict eco-beta-src full-beta-src)
        beta (beta-map (keyword (str eco)))
        beta-full (beta-map :full)]
>>>>>>> 42a4b2d8
    (if (nil? beta)
      (log/logistic-prob-wrap beta-full val neighbor-val)
      (log/logistic-prob-wrap beta val neighbor-val))))

(defn forma-estimate
  "query to end all queries: estimate the probabilities for each
  period after the training period."
  [eco-beta-src full-beta-src dynamic-src static-src]
  (<- [?s-res ?mod-h ?mod-v ?s ?l ?prob-series]
      (dynamic-src ?s-res ?pd ?mod-h ?mod-v ?s ?l ?val ?neighbor-val)
      (static-src ?s-res ?mod-h ?mod-v ?s ?l _ _ ?eco _)
      (apply-betas ?eco ?val ?neighbor-val :> ?prob)
      (log/mk-timeseries ?pd ?prob :> ?prob-series)
      (:distinct false)))

(comment
  (let [m {:est-start "2005-12-31"
           :est-end "2010-01-17"
           :s-res "500"
           :t-res "16"
           :neighbors 1
           :window-dims [600 600]
           :vcf-limit 25
           :long-block 30
           :window 10
           :ridge-const 1e-8
           :convergence-thresh 1e-6
           :max-iterations 500}
        ndvi-src [[1 (schema/chunk-value
                      "ndvi" "32" nil
                      (schema/pixel-location "500" 8 6 0 0)
                      (schema/timeseries-value 693 (concat ndvi ndvi)))]]
        reli-src [[1 (schema/chunk-value
                      "reli" "32" nil
                      (schema/pixel-location "500" 8 6 0 0)
                      (schema/timeseries-value 693 (concat reli reli)))]]
        rain-src [[2 (schema/chunk-value
                      "precl" "32" nil
                      (schema/pixel-location "500" 8 6 0 0)
                      (schema/timeseries-value 693 (concat rain-raw rain-raw)))]]
        vcf-src  [[3 (schema/chunk-value
                      "vcf" "00" nil
                      (schema/chunk-location "500" 8 6 0 24000)
                      (into [] (repeat 156 30)))]]
        fire-src [[(schema/chunk-value
                    "precl" "32" nil
                    (schema/pixel-location "500" 8 6 0 0)
                    (schema/timeseries-value
                     693 (repeat 312 (schema/fire-value
                                      1 1 1 1))))]]]
    (??- (forma-tap m ndvi-src reli-src rain-src vcf-src fire-src))))<|MERGE_RESOLUTION|>--- conflicted
+++ resolved
@@ -147,15 +147,10 @@
         (:distinct false))))
 
 (defn apply-betas
-<<<<<<< HEAD
-  [eco val neighbor-val]
-  (let [beta (log/beta-dict (keyword (str eco)))]
-=======
   [eco-beta-src full-beta-src eco val neighbor-val]
   (let [beta-map (log/beta-dict eco-beta-src full-beta-src)
         beta (beta-map (keyword (str eco)))
         beta-full (beta-map :full)]
->>>>>>> 42a4b2d8
     (if (nil? beta)
       (log/logistic-prob-wrap beta-full val neighbor-val)
       (log/logistic-prob-wrap beta val neighbor-val))))

--- conflicted
+++ resolved
@@ -281,22 +281,6 @@
   [tmp-root eco-beta-path full-beta-path static-path dynamic-path out-path country-or-eco pre-beta-out-path]
   (let [est-map (forma-run-parameters "500-16")]
     (workflow [tmp-root]              
-<<<<<<< HEAD
-              genbetas
-              ([]
-                 (let [beta-path (if (= "eco" country-or-eco)
-                                   eco-beta-path
-                                   full-beta-path)]
-                   (?- (hfs-seqfile beta-path)
-                       (forma/beta-generator est-map
-                                             (hfs-seqfile final-path)
-                                             (hfs-seqfile static-path))))))))
-              ;; applybetas
-              ;; ([] (?- (hfs-seqfile out-path)
-              ;;         (forma/forma-estimate (hfs-seqfile eco-beta-path)
-              ;;                               (hfs-seqfile final-path)
-              ;;                               (hfs-seqfile static-path))))
-=======
               ;; genbetas
               ;; ([]
               ;;    (let [beta-path (if (= "eco" country-or-eco)
@@ -312,7 +296,6 @@
                                             (hfs-seqfile dynamic-path)
                                             (hfs-seqfile
                                             static-path)))))))
->>>>>>> 1a7dff56
 
 ;; (comment
 ;;   "Run this:"
@@ -368,124 +351,6 @@
 
 (comment
   "Run this:"
-<<<<<<< HEAD
-  (prebeta "/user/hadoop/checkpoint"
-               "s3n://formaresults/staticbuckettemp"
-               "s3n://formaresults/finalbuckettemp"
-               "s3n://formaresults/ecofeaturemat"
-               40102))
-
-(defn my-info-mat
-  [feature-mat]
-  (let [fm (log/to-double-matrix feature-mat)
-        tp (.transpose fm)]
-    (vec (.toArray (.mmul tp fm)))))
-
-(defbufferop [local-info-matrix]
-  [tuples]
-  (let [val-mat      (map second tuples) 
-        neighbor-mat (map last tuples)
-        feature-mat  (map log/unpack-feature-vec val-mat neighbor-mat)]
-    [[(first (last (repeatedly 1 #(my-info-mat feature-mat))))]]))
-
-(defn run-local-info
-  [in]
-  (let [src (hfs-seqfile in)]
-    (??<- [?mat]
-          (src ?hansen ?val ?neighbor-val)
-          (local-info-matrix ?hansen ?val ?neighbor-val :> ?mat))))
-
-(defn simple-beta-generator
-  "query to return the beta vector associated with an ecoregion"
-  [{:keys [t-res est-start ridge-const convergence-thresh max-iterations]} src]
-  (let [first-idx (date/datetime->period t-res est-start)]
-    (<- [?beta]
-        (src ?hansen ?val ?neighbor-val)
-        (log/logistic-beta-wrap [ridge-const convergence-thresh max-iterations]
-                                ?hansen ?val ?neighbor-val :> ?beta)
-        (:distinct false))))
-
-(defmain run-simple-beta-generator
-  [tmp-root in-path out-path]
-  (let [est-map (forma-run-parameters "500-16")]
-    (workflow [tmp-root]              
-              genbetas
-              ([]
-                 (?- (hfs-seqfile out-path :sinkmode :replace)
-                     (simple-beta-generator est-map
-                                            (hfs-seqfile in-path)))))))
-
-(comment
-  (run-simple-beta-generator "/user/hadoop/checkpoint"
-                             "s3n://formaresults/ecofeaturemat"
-                             "s3n://formaresults/ecobetatests"))
-
-;; (run-local-info "/Users/robin/Downloads/eco-40103-small")
-
-;; (local-beta-generator (forma-run-parameters "500-16"))
-;; (use 'forma.hadoop.jobs.scatter)
-
-(defn my-info-mat
-  [feature-mat]
-  (let [fm (log/to-double-matrix feature-mat)
-        tp (.transpose fm)]
-    (vec (.toArray (.mmul tp fm)))))
-
-(defbufferop [eco-bufferop [r c m]]
-  [tuples]
-  (let [val-mat      (map second tuples) 
-        neighbor-mat (map last tuples)
-        feature-mat  (map log/unpack-feature-vec val-mat neighbor-mat)]
-    [[(first feature-mat)]]))
-
-(defbufferop [info-matrix-bufferop [r c m]]
-  [tuples]
-  (let [val-mat      (map second tuples) 
-        neighbor-mat (map last tuples)
-        feature-mat  (map log/unpack-feature-vec val-mat neighbor-mat)]
-    [[(first (last (repeatedly 1 #(my-info-mat feature-mat))))]]))
-
-(defn buffer-generator
-  "query to return the beta vector associated with an ecoregion"
-  [{:keys [t-res est-start ridge-const convergence-thresh max-iterations]} src]
-  (let [first-idx (date/datetime->period t-res est-start)]
-    (<- [?beta]
-        (src ?hansen ?val ?neighbor-val)
-        ;;        (eco-bufferop [ridge-const convergence-thresh max-iterations]
-        ;;              ?hansen ?val ?neighbor-val :> ?beta)
-        (info-matrix-bufferop [ridge-const convergence-thresh max-iterations]
-                      ?hansen ?val ?neighbor-val :> ?beta)
-        
-        (:distinct false))))
-
-(defmain run-buffer-generator
-  [tmp-root in-path out-path]
-  (let [est-map (forma-run-parameters "500-16")]
-    (workflow [tmp-root]              
-              genbetas
-              ([]
-                 (?- (hfs-seqfile out-path :sinkmode :replace)
-                     (buffer-generator est-map
-                                       (hfs-seqfile in-path)))))))
-
-(comment
-  (let [src (hfs-seqfile "s3n://formaresults/ecofeaturemat")]
-    (??<- [?count]
-          (src ?hansen ?val ?neighbor)
-          (c/count ?count)))
-
-  (let [src (hfs-seqfile "s3n://formaresults/ecobetatests")]
-    (??<- [?val]
-          (src ?val)))
-  
-  (run-buffer-generator "/Users/robin/delete/hadoop"
-                        "/Users/robin/Downloads/eco-40102"
-                        "/Users/robin/delete/betas")
-
-  (run-buffer-generator "/user/hadoop/checkpoint"
-                             "s3n://formaresults/ecofeaturemat"
-                             "s3n://formaresults/ecobetatests"))
-=======
    (ultrarunner "/user/hadoop/checkpoint"
                "s3n://formaresults/ecobetatemp"
                "s3n://formaresults/countrybetatemp"               
@@ -512,4 +377,3 @@
                       "s3n://formaresults/finaloutput"
                       "s3n://formaresults/trapped"
                       827))
->>>>>>> 1a7dff56

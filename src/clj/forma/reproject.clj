--- conflicted
+++ resolved
@@ -28,13 +28,8 @@
   (->> step (/ 1) (* val) Math/floor int))
 
 (defn travel
-<<<<<<< HEAD
-  "travel along a grid with cellsize `step` in the direction given by
-  `dir` from an initial position `start` to a position `pos` which is
-=======
   "travel along a grid with `step` in the direction given by `dir`
   from an initial position `start` to a position `pos` which is
->>>>>>> 30bed898
   intended to be, for most applications, row or column within the
   grid.  Note that this takes you to the centroid of the row or column
   position that you specify."
@@ -87,41 +82,18 @@
   the supplied resolution for an ASCII grid with the supplied
   step-size, corner coordinates and directions traveled for each
   axis."
-<<<<<<< HEAD
-  [m-res ascii-map]
-  (let [{:keys [step corner travel]} ascii-map
-        [xul yul] corner
-        [x-dir y-dir] travel]
-    (fn [row col]
-      (->> (rowcol->latlon step y-dir x-dir yul xul row col)
-          (apply m/latlon->modis m-res)))))
-=======
   [m-res ascii-map row col]
   (let [{:keys [step corner travel]} ascii-map
         [xul yul] corner
         [x-dir y-dir] travel]
     (->> (rowcol->latlon step y-dir x-dir yul xul row col)
          (apply m/latlon->modis m-res))))
->>>>>>> 30bed898
 
 (defn wgs84-indexer
   "Generates a function that accepts MODIS tile coordinates and
   returns the corresponding `[row, col]` within a WGS84 grid of values
   with the supplied step-size, corner coordinates and directions
   traveled for each axis."
-<<<<<<< HEAD
-  [m-res ascii-map]
-  (let [{:keys [step corner travel]} ascii-map
-        [lon-corner lat-corner] corner
-        [lon-dir lat-dir] travel]
-    (fn [mod-h mod-v sample line]
-      {:pre [(m/valid-modis? m-res mod-h mod-v sample line)]}
-      (->> (m/modis->latlon m-res mod-h mod-v sample line)
-           (apply latlon->rowcol
-                  step
-                  lat-dir lon-dir
-                  lat-corner lon-corner)))))
-=======
   [m-res ascii-map mod-h mod-v sample line]
   {:pre [(m/valid-modis? m-res mod-h mod-v sample line)]}
   (let [{:keys [step corner travel]} ascii-map
@@ -130,7 +102,6 @@
     (->> (m/modis->latlon m-res mod-h mod-v sample line)
          (apply latlon->rowcol step lat-dir lon-dir lat-corner
                 lon-corner))))
->>>>>>> 30bed898
 
 ;; ## MODIS Sampler
 ;;
@@ -192,11 +163,7 @@
         rdata (vec rain-month)]
     (for [chunk (range (/ numpix chunk-size))
           :let [indexer (comp (partial apply rowcol->idx width)
-<<<<<<< HEAD
-                              (wgs84-indexer m-res ascii-info))
-=======
                               (partial wgs84-indexer m-res ascii-info))
->>>>>>> 30bed898
                 tpos (partial m/tile-position m-res chunk-size chunk)]]
       [chunk (map rdata
                   (for [pixel (range chunk-size)]

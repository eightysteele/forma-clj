--- conflicted
+++ resolved
@@ -244,18 +244,6 @@
 
 (def static-src
   ;; defined to match something on robin's computer
-<<<<<<< HEAD
-  [["500" 31 9 1480 583 -9999	57 40102 0]
-   ["500" 32 9 2099 2256 -9999 57 40102 0]])
-
-(comment
-  (let [beta-src (hfs-seqfile "/Users/robin/Downloads/betas")
-        dynamic-src (hfs-seqfile "/Users/robin/Downloads/dynamic")
-        out (hfs-textline "/Users/robin/Downloads/text/apply" :sinkmode :replace)
-        ;; trap-tap (hfs-seqfile "/Users/robin/Downloads/trap")
-        ]
-    (?- out (forma-estimate beta-src dynamic-src static-src ))))
-=======
   [["500" 31 9 1480 583 -9999 57 40102 0]
    ["500" 32 9 2099 2256 -9999 57 40102 0]])
 
@@ -267,19 +255,7 @@
   (let [data (hfs-seqfile "/Users/robin/Downloads/dynamic")
         my-fields ["?s-res" "?pd" "?mod-h" "?mod-v" "?s" "?l" "?val" "?neighbor-val"]
         src (<- my-fields (data :>> my-fields))]
-    (c/first-n src 1)))
-
-(let [src (hfs-seqfile "/Users/robin/Downloads/dynamic")]
-  (?<- (stdout) [?a ?b ?c ?d ?e ?f ?g]
-       (src ?a ?b ?c ?d ?e ?f ?g ?h)))
-
-(let [data (hfs-seqfile "/Users/robin/Downloads/dynamic")
-      my-fields ["?s-res" "?pd" "?mod-h" "?mod-v" "?s" "?l" "val" "?neighbor-val"]
-      src (<- my-fields (data :>> my-fields))]
-
-  (c/first-n src 1))
-
-
+    (??- (c/first-n src 1))))
 
 (comment
   (let [static-src [["500" 31 9 1480 583 -9999 57 40102 0]
@@ -289,4 +265,13 @@
         out (hfs-textline "/Users/robin/Downloads/text/apply" :sinkmode :replace)
         trap-tap (hfs-seqfile "/Users/robin/Downloads/trap")]
     (?- out (forma-estimate beta-src dynamic-src static-src trap-tap 827))))
->>>>>>> 1433c6bb
+
+(defn run-estimate
+  []
+  (let [static-src [["500" 31 9 1480 583 -9999 57 40102 0]
+                    ["500" 32 9 2099 2256 -9999 57 40102 0]]
+        beta-src (hfs-seqfile "/Users/robin/Downloads/betas")
+        out (hfs-textline "/Users/robin/Downloads/text/apply" :sinkmode :replace)
+        trap-tap (hfs-seqfile "/Users/robin/Downloads/trap")
+        dynamic-src (hfs-seqfile "/Users/robin/Downloads/dynamic")]
+  (?- out (forma-estimate beta-src dynamic-src static-src trap-tap 901))))